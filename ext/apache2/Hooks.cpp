/*
 *  Phusion Passenger - http://www.modrails.com/
 *  Copyright (C) 2008  Phusion
 *
 *  Phusion Passenger is a trademark of Hongli Lai & Ninh Bui.
 *
 *  This program is free software; you can redistribute it and/or modify
 *  it under the terms of the GNU General Public License as published by
 *  the Free Software Foundation; version 2 of the License.
 *
 *  This program is distributed in the hope that it will be useful,
 *  but WITHOUT ANY WARRANTY; without even the implied warranty of
 *  MERCHANTABILITY or FITNESS FOR A PARTICULAR PURPOSE.  See the
 *  GNU General Public License for more details.
 *
 *  You should have received a copy of the GNU General Public License along
 *  with this program; if not, write to the Free Software Foundation, Inc.,
 *  51 Franklin Street, Fifth Floor, Boston, MA 02110-1301 USA.
 */
#include <boost/thread.hpp>

#include <sys/time.h>
#include <sys/resource.h>
#include <exception>
#include <cstdio>
#include <unistd.h>

#include "Hooks.h"
#include "Configuration.h"
#include "Utils.h"
#include "Logging.h"
#include "ApplicationPoolServer.h"
#include "MessageChannel.h"
<<<<<<< HEAD
=======

// The Apache/APR headers *must* come after the Boost headers, otherwise
// compilation will fail on OpenBSD.
#include <ap_config.h>
#include <httpd.h>
#include <http_config.h>
#include <http_core.h>
#include <http_request.h>
#include <http_protocol.h>
#include <http_log.h>
#include <util_script.h>
#include <apr_pools.h>
#include <apr_strings.h>
#include <apr_lib.h>
>>>>>>> b413a5e6

using namespace std;
using namespace Passenger;

extern "C" module AP_MODULE_DECLARE_DATA passenger_module;

#define DEFAULT_RUBY_COMMAND "ruby"
#define DEFAULT_RAILS_ENV    "production"
#define DEFAULT_RACK_ENV     "production"
#define DEFAULT_WSGI_ENV     "production"

/**
 * If the HTTP client sends POST data larger than this value (in bytes),
 * then the POST data will be fully saved into a temporary file, before
 * allocating a Ruby web application session.
 */
#define UPLOAD_ACCELERATION_THRESHOLD 1024 * 8


/**
 * Utility class for determining URI-to-Rails/Rack directory mappings.
 * Given a URI, it will determine whether that URI belongs to a Rails/Rack
 * application, what the base URI of that application is, and what the
 * associated 'public' directory is.
 *
 * @note This class is not thread-safe, but is reentrant.
 * @ingroup Core
 */
class DirectoryMapper {
public:
	enum ApplicationType {
		NONE,
		RAILS,
		RACK,
		WSGI
	};

private:
	DirConfig *config;
	request_rec *r;
	bool baseURIKnown;
	const char *baseURI;
	ApplicationType appType;
	
	inline bool shouldAutoDetectRails() {
		return config->autoDetectRails == DirConfig::ENABLED ||
			config->autoDetectRails == DirConfig::UNSET;
	}
	
	inline bool shouldAutoDetectRack() {
		return config->autoDetectRack == DirConfig::ENABLED ||
			config->autoDetectRack == DirConfig::UNSET;
	}
	
	inline bool shouldAutoDetectWSGI() {
		return config->autoDetectWSGI == DirConfig::ENABLED ||
			config->autoDetectWSGI == DirConfig::UNSET;
	}
	
public:
	/**
	 * @warning Do not use this object after the destruction of <tt>r</tt> or <tt>config</tt>.
	 */
	DirectoryMapper(request_rec *r, DirConfig *config) {
		this->r = r;
		this->config = config;
		appType = NONE;
		baseURIKnown = false;
		baseURI = NULL;
	}
	
	/**
	 * Determine whether the given HTTP request falls under one of the specified
	 * RailsBaseURIs or RackBaseURIs. If yes, then the first matching base URI will
	 * be returned.
	 *
	 * If Rails/Rack autodetection was enabled in the configuration, and the document
	 * root seems to be a valid Rails/Rack 'public' folder, then this method will
	 * return "/".
	 *
	 * Otherwise, NULL will be returned.
	 *
	 * @throws SystemException An error occured while examening the filesystem.
	 * @warning The return value may only be used as long as <tt>config</tt>
	 *          hasn't been destroyed.
	 */
	const char *getBaseURI() {
		if (baseURIKnown) {
			return baseURI;
		}
		
		set<string>::const_iterator it;
		const char *uri = r->uri;
		size_t uri_len = strlen(uri);
		
		if (uri_len == 0 || uri[0] != '/') {
			baseURIKnown = true;
			return NULL;
		}
		
		for (it = config->railsBaseURIs.begin(); it != config->railsBaseURIs.end(); it++) {
			const string &base(*it);
			if (  base == "/"
			 || ( uri_len == base.size() && memcmp(uri, base.c_str(), uri_len) == 0 )
			 || ( uri_len  > base.size() && memcmp(uri, base.c_str(), base.size()) == 0
			                             && uri[base.size()] == '/' )
			) {
				baseURIKnown = true;
				baseURI = base.c_str();
				appType = RAILS;
				return baseURI;
			}
		}
		
		for (it = config->rackBaseURIs.begin(); it != config->rackBaseURIs.end(); it++) {
			const string &base(*it);
			if (  base == "/"
			 || ( uri_len == base.size() && memcmp(uri, base.c_str(), uri_len) == 0 )
			 || ( uri_len  > base.size() && memcmp(uri, base.c_str(), base.size()) == 0
			                             && uri[base.size()] == '/' )
			) {
				baseURIKnown = true;
				baseURI = base.c_str();
				appType = RACK;
				return baseURI;
			}
		}
		
		if (shouldAutoDetectRails() && verifyRailsDir(ap_document_root(r))) {
			baseURIKnown = true;
			baseURI = "/";
			appType = RAILS;
			return baseURI;
		}
		if (shouldAutoDetectRack() && verifyRackDir(ap_document_root(r))) {
			baseURIKnown = true;
			baseURI = "/";
			appType = RACK;
			return baseURI;
		}
		if (shouldAutoDetectWSGI() && verifyWSGIDir(ap_document_root(r))) {
			baseURIKnown = true;
			baseURI = "/";
			appType = WSGI;
			return baseURI;
		}
		
		baseURIKnown = true;
		return NULL;
	}
	
	/**
	 * Returns the filename of the 'public' directory of the Rails/Rack application
	 * that's associated with the HTTP request.
	 *
	 * Returns an empty string if the document root of the HTTP request
	 * cannot be determined, or if it isn't a valid folder.
	 *
	 * @throws SystemException An error occured while examening the filesystem.
	 */
	string getPublicDirectory() {
		if (!baseURIKnown) {
			getBaseURI();
		}
		if (baseURI == NULL) {
			return "";
		}
		
		const char *docRoot = ap_document_root(r);
		size_t len = strlen(docRoot);
		if (len > 0) {
			string path;
			if (docRoot[len - 1] == '/') {
				path.assign(docRoot, len - 1);
			} else {
				path.assign(docRoot, len);
			}
			if (strcmp(baseURI, "/") != 0) {
				path.append(baseURI);
			}
			return path;
		} else {
			return "";
		}
	}
	
	/**
	 * Returns the application type that's associated with the HTTP request.
	 *
	 * @throws SystemException An error occured while examening the filesystem.
	 */
	ApplicationType getApplicationType() {
		if (!baseURIKnown) {
			getBaseURI();
		}
		return appType;
	}
	
	/**
	 * Returns the application type (as a string) that's associated
	 * with the HTTP request.
	 *
	 * @throws SystemException An error occured while examening the filesystem.
	 */
	const char *getApplicationTypeString() {
		if (!baseURIKnown) {
			getBaseURI();
		}
		switch (appType) {
		case RAILS:
			return "rails";
		case RACK:
			return "rack";
		case WSGI:
			return "wsgi";
		default:
			return NULL;
		};
	}
};


/**
 * Apache hook functions, wrapped in a class.
 *
 * @ingroup Core
 */
class Hooks {
private:
	struct Container {
		Application::SessionPtr session;
		
		static apr_status_t cleanup(void *p) {
			try {
				this_thread::disable_interruption di;
				this_thread::disable_syscall_interruption dsi;
				delete (Container *) p;
			} catch (const thread_interrupted &) {
				P_TRACE(3, "A system call was interrupted during closing "
					"of a session. Apache is probably restarting or "
					"shutting down.");
			} catch (const exception &e) {
				P_TRACE(3, "Exception during closing of a session: " <<
					e.what());
			}
			return APR_SUCCESS;
		}
	};

	ApplicationPoolPtr applicationPool;
	ApplicationPoolServerPtr applicationPoolServer;
	
	DirConfig *getDirConfig(request_rec *r) {
		return (DirConfig *) ap_get_module_config(r->per_dir_config, &passenger_module);
	}
	
	ServerConfig *getServerConfig(server_rec *s) {
		return (ServerConfig *) ap_get_module_config(s->module_config, &passenger_module);
	}
	
	int reportDocumentRootDeterminationError(request_rec *r) {
		ap_set_content_type(r, "text/html; charset=UTF-8");
		ap_rputs("<h1>Passenger error #1</h1>\n", r);
		ap_rputs("Cannot determine the document root for the current request.", r);
		return OK;
	}
	
	int reportFileSystemError(request_rec *r, const FileSystemException &e) {
		ap_set_content_type(r, "text/html; charset=UTF-8");
		ap_rputs("<h1>Passenger error #2</h1>\n", r);
		ap_rputs("An error occurred while trying to access '", r);
		ap_rputs(ap_escape_html(r->pool, e.filename().c_str()), r);
		ap_rputs("': ", r);
		ap_rputs(ap_escape_html(r->pool, e.what()), r);
		if (e.code() == EPERM) {
			ap_rputs("<p>", r);
			ap_rputs("Apache doesn't have read permissions to that file. ", r);
			ap_rputs("Please fix the relevant file permissions.", r);
			ap_rputs("</p>", r);
		}
		return OK;
	}
	
	int reportBusyException(request_rec *r) {
		ap_custom_response(r, HTTP_SERVICE_UNAVAILABLE,
			"This website is too busy right now.  Please try again later.");
		return HTTP_SERVICE_UNAVAILABLE;
	}
	
	/**
	 * Convert an HTTP header name to a CGI environment name.
	 */
	char *http2env(apr_pool_t *p, const char *name) {
		char *env_name = apr_pstrcat(p, "HTTP_", name, NULL);
		char *cp;
		
		for (cp = env_name + 5; *cp != 0; cp++) {
			if (*cp == '-') {
				*cp = '_';
			} else {
				*cp = apr_toupper(*cp);
			}
		}
		
		return env_name;
	}
	
	char *lookupName(apr_table_t *t, const char *name) {
		const apr_array_header_t *hdrs_arr = apr_table_elts(t);
		apr_table_entry_t *hdrs = (apr_table_entry_t *) hdrs_arr->elts;
		int i;
		
		for (i = 0; i < hdrs_arr->nelts; ++i) {
			if (hdrs[i].key == NULL) {
				continue;
			}
			if (strcasecmp(hdrs[i].key, name) == 0) {
				return hdrs[i].val;
			}
		}
		return NULL;
	}
	
	char *lookupHeader(request_rec *r, const char *name) {
		return lookupName(r->headers_in, name);
	}
	
	char *lookupEnv(request_rec *r, const char *name) {
		return lookupName(r->subprocess_env, name);
	}
	
	// This code is a duplicate of what's in util_script.c.  We can't use
	// r->unparsed_uri because it gets changed if there was a redirect.
	char *originalURI(request_rec *r) {
		char *first, *last;

		if (r->the_request == NULL) {
			return (char *) apr_pcalloc(r->pool, 1);
		}
		
		first = r->the_request;	// use the request-line
		
		while (*first && !apr_isspace(*first)) {
			++first;		// skip over the method
		}
		while (apr_isspace(*first)) {
			++first;		//   and the space(s)
		}
		
		last = first;
		while (*last && !apr_isspace(*last)) {
			++last;			// end at next whitespace
		}
		
		return apr_pstrmemdup(r->pool, first, last - first);
	}

	void inline addHeader(apr_table_t *table, const char *name, const char *value) {
		if (name != NULL && value != NULL) {
			apr_table_addn(table, name, value);
		}
	}
	
	apr_status_t sendHeaders(request_rec *r, Application::SessionPtr &session, const char *baseURI) {
		apr_table_t *headers;
		headers = apr_table_make(r->pool, 40);
		if (headers == NULL) {
			return APR_ENOMEM;
		}
		
		// Set standard CGI variables.
		addHeader(headers, "SERVER_SOFTWARE", ap_get_server_version());
		addHeader(headers, "SERVER_PROTOCOL", r->protocol);
		addHeader(headers, "SERVER_NAME",     ap_get_server_name(r));
		addHeader(headers, "SERVER_ADMIN",    r->server->server_admin);
		addHeader(headers, "SERVER_ADDR",     r->connection->local_ip);
		addHeader(headers, "SERVER_PORT",     apr_psprintf(r->pool, "%u", ap_get_server_port(r)));
		addHeader(headers, "REMOTE_ADDR",     r->connection->remote_ip);
		addHeader(headers, "REMOTE_PORT",     apr_psprintf(r->pool, "%d", r->connection->remote_addr->port));
		addHeader(headers, "REMOTE_USER",     r->user);
		addHeader(headers, "REQUEST_METHOD",  r->method);
		addHeader(headers, "REQUEST_URI",     originalURI(r));
		addHeader(headers, "QUERY_STRING",    r->args ? r->args : "");
		if (strcmp(baseURI, "/") != 0) {
			addHeader(headers, "SCRIPT_NAME", baseURI);
		}
		addHeader(headers, "HTTPS",           lookupEnv(r, "HTTPS"));
		addHeader(headers, "CONTENT_TYPE",    lookupHeader(r, "Content-type"));
		addHeader(headers, "DOCUMENT_ROOT",   ap_document_root(r));
		addHeader(headers, "PATH_INFO",       r->parsed_uri.path);
		
		// Set HTTP headers.
		const apr_array_header_t *hdrs_arr;
		apr_table_entry_t *hdrs;
		int i;
		
		hdrs_arr = apr_table_elts(r->headers_in);
		hdrs = (apr_table_entry_t *) hdrs_arr->elts;
		for (i = 0; i < hdrs_arr->nelts; ++i) {
			if (hdrs[i].key) {
				addHeader(headers, http2env(r->pool, hdrs[i].key), hdrs[i].val);
			}
		}
		
		// Add other environment variables.
		const apr_array_header_t *env_arr;
		apr_table_entry_t *env;
		
		env_arr = apr_table_elts(r->subprocess_env);
		env = (apr_table_entry_t*) env_arr->elts;
		for (i = 0; i < env_arr->nelts; ++i) {
			addHeader(headers, env[i].key, env[i].val);
		}
		
		// Now send the headers.
		string buffer;
		
		hdrs_arr = apr_table_elts(headers);
    		hdrs = (apr_table_entry_t*) hdrs_arr->elts;
    		buffer.reserve(1024 * 4);
		for (i = 0; i < hdrs_arr->nelts; ++i) {
			buffer.append(hdrs[i].key);
			buffer.append(1, '\0');
			buffer.append(hdrs[i].val);
			buffer.append(1, '\0');
		}
		
		/*
		 * If the last header value is an empty string, then the buffer
		 * will end with "\0\0". For example, if 'SSLOptions +ExportCertData'
		 * is set, and there's no client certificate, and 'SSL_CLIENT_CERT'
		 * is the last header, then the buffer will end with:
		 *
		 *   "SSL_CLIENT_CERT\0\0"
		 *
		 * The data in the buffer will be processed by the RequestHandler class,
		 * which is implemented in Ruby. But it uses Hash[*data.split("\0")] to
		 * unserialize the data. Unfortunately String#split will not transform
		 * the trailing "\0\0" into an empty string:
		 *
		 *   "SSL_CLIENT_CERT\0\0".split("\0")
		 *   # => desired result: ["SSL_CLIENT_CERT", ""]
		 *   # => actual result:  ["SSL_CLIENT_CERT"]
		 *
		 * When that happens, Hash[..] will raise an ArgumentError because
		 * data.split("\0") does not return an array with a length that is a
		 * multiple of 2.
		 *
		 * So here, we add a dummy header to prevent situations like that from
		 * happening.
		 */
		buffer.append("_\0_\0", 4);
		
		session->sendHeaders(buffer);
		return APR_SUCCESS;
	}
	
	shared_ptr<TempFile> receiveRequestBody(request_rec *r) {
		shared_ptr<TempFile> tempFile(new TempFile());
		char buf[1024 * 32];
		apr_off_t len;
		
		while ((len = ap_get_client_block(r, buf, sizeof(buf))) > 0) {
			size_t written = 0;
			do {
				size_t ret = fwrite(buf, 1, len - written, tempFile->handle);
				if (ret == 0) {
					throw SystemException("An error occured while writing "
						"HTTP upload data to a temporary file",
						errno);
				}
				written += ret;
			} while (written < len);
		}
		if (len == -1) {
			throw IOException("An error occurred while receiving HTTP upload data.");
		}
		if (ftell(tempFile->handle) != atol(lookupHeader(r, "Content-Length"))) {
			throw IOException("The HTTP client sent incomplete upload data.");
		}
		return tempFile;
	}
	
	void sendRequestBody(request_rec *r, Application::SessionPtr &session, shared_ptr<TempFile> &uploadData) {
		rewind(uploadData->handle);
		P_DEBUG("Content-Length = " << lookupHeader(r, "Content-Length"));
		while (!feof(uploadData->handle)) {
			char buf[1024 * 32];
			size_t size;
			
			size = fread(buf, 1, sizeof(buf), uploadData->handle);
			
			session->sendBodyBlock(buf, size);
		}
	}
	
	void sendRequestBody(request_rec *r, Application::SessionPtr &session) {
		char buf[1024 * 32];
		apr_off_t len;

		while ((len = ap_get_client_block(r, buf, sizeof(buf))) > 0) {
			session->sendBodyBlock(buf, len);
		}
		if (len == -1) {
			throw IOException("An error occurred while receiving HTTP upload data.");
		}
	}

public:
	Hooks(apr_pool_t *pconf, apr_pool_t *plog, apr_pool_t *ptemp, server_rec *s) {
		passenger_config_merge_all_servers(pconf, s);
		ServerConfig *config = getServerConfig(s);
		Passenger::setLogLevel(config->logLevel);
		
		P_DEBUG("Initializing Phusion Passenger...");
		ap_add_version_component(pconf, "Phusion_Passenger/" PASSENGER_VERSION);
		
		const char *ruby, *user;
		string applicationPoolServerExe, spawnServer;
		
		ruby = (config->ruby != NULL) ? config->ruby : DEFAULT_RUBY_COMMAND;
		if (config->userSwitching) {
			user = "";
		} else if (config->defaultUser != NULL) {
			user = config->defaultUser;
		} else {
			user = "nobody";
		}
		
		if (config->root == NULL) {
			throw ConfigurationException("The 'PassengerRoot' configuration option "
				"is not specified. This option is required, so please specify it. "
				"TIP: The correct value for this option was given to you by "
				"'passenger-install-apache2-module'.");
		}
		
		spawnServer = findSpawnServer(config->root);
		if (!fileExists(spawnServer.c_str())) {
			string message("The Passenger spawn server script, '");
			message.append(spawnServer);
			message.append("', does not exist. Please check whether the 'PassengerRoot' "
				"option is specified correctly.");
			throw FileNotFoundException(message);
		}
		applicationPoolServerExe = findApplicationPoolServer(config->root);
		if (!fileExists(applicationPoolServerExe.c_str())) {
			string message("The Passenger application pool server, '");
			message.append(applicationPoolServerExe);
			message.append("', does not exist. Please check whether the 'PassengerRoot' "
				"option is specified correctly.");
			throw FileNotFoundException(message);
		}
		
		applicationPoolServer = ptr(
			new ApplicationPoolServer(
				applicationPoolServerExe, spawnServer, "",
				ruby, user)
		);
	}
	
	void initChild(apr_pool_t *pchild, server_rec *s) {
		ServerConfig *config = getServerConfig(s);
		
		try {
			applicationPool = applicationPoolServer->connect();
			applicationPoolServer->detach();
			applicationPool->setMax(config->maxPoolSize);
			applicationPool->setMaxPerApp(config->maxInstancesPerApp);
			applicationPool->setMaxIdleTime(config->poolIdleTime);
		} catch (const thread_interrupted &) {
			P_TRACE(3, "A system call was interrupted during initialization of "
				"an Apache child process. Apache is probably restarting or "
				"shutting down.");
		} catch (const exception &e) {
			P_WARN("Cannot initialize Passenger in an Apache child process: " <<
				e.what() <<
				" (this warning is harmless if you're currently restarting "
				"or shutting down Apache)\n");
			abort();
		}
	}
	
	int handleRequest(request_rec *r) {
		DirConfig *config = getDirConfig(r);
		DirectoryMapper mapper(r, config);
		if (mapper.getBaseURI() == NULL || r->filename == NULL || fileExists(r->filename)) {
			return DECLINED;
		}
		
		try {
			if (mapper.getPublicDirectory().empty()) {
				return reportDocumentRootDeterminationError(r);
			}
		} catch (const FileSystemException &e) {
			return reportFileSystemError(r, e);
		}
		
		int httpStatus = ap_setup_client_block(r, REQUEST_CHUNKED_ERROR);
    		if (httpStatus != OK) {
			return httpStatus;
		}
		
		try {
			this_thread::disable_interruption di;
			this_thread::disable_syscall_interruption dsi;
			apr_bucket_brigade *bb;
			apr_bucket *b;
			Application::SessionPtr session;
			bool expectingUploadData;
			shared_ptr<TempFile> uploadData;
			
			expectingUploadData = ap_should_client_block(r);
			if (expectingUploadData && atol(lookupHeader(r, "Content-Length"))
			                                 > UPLOAD_ACCELERATION_THRESHOLD) {
				uploadData = receiveRequestBody(r);
			}
			
			try {
				const char *defaultUser, *environment, *spawnMethod;
				ServerConfig *sconfig;
				
				sconfig = getServerConfig(r->server);
				if (sconfig->defaultUser != NULL) {
					defaultUser = sconfig->defaultUser;
				} else {
					defaultUser = "nobody";
				}
				if (mapper.getApplicationType() == DirectoryMapper::RAILS) {
					if (config->railsEnv == NULL) {
						environment = DEFAULT_RAILS_ENV;
					} else {
						environment = config->railsEnv;
					}
				} else if (mapper.getApplicationType() == DirectoryMapper::RACK) {
					if (config->rackEnv == NULL) {
						environment = DEFAULT_RACK_ENV;
					} else {
						environment = config->rackEnv;
					}
				} else {
					environment = DEFAULT_WSGI_ENV;
				}
				if (config->spawnMethod == DirConfig::SM_CONSERVATIVE) {
					spawnMethod = "conservative";
				} else {
					spawnMethod = "smart";
				}
				
				session = applicationPool->get(
					canonicalizePath(mapper.getPublicDirectory() + "/.."),
					true, defaultUser, environment, spawnMethod,
					mapper.getApplicationTypeString());
				P_TRACE(3, "Forwarding " << r->uri << " to PID " << session->getPid());
			} catch (const SpawnException &e) {
				if (e.hasErrorPage()) {
					ap_set_content_type(r, "text/html; charset=utf-8");
					ap_rputs(e.getErrorPage().c_str(), r);
					// Unfortunately we can't return a 500 Internal Server
					// Error. Apache's HTTP error handler would kick in.
					return OK;
				} else {
					throw;
				}
			} catch (const BusyException &e) {
				return reportBusyException(r);
			}
			
			session->setReaderTimeout(r->server->timeout / 1000);
			session->setWriterTimeout(r->server->timeout / 1000);
			sendHeaders(r, session, mapper.getBaseURI());
			if (expectingUploadData) {
				if (uploadData != NULL) {
					sendRequestBody(r, session, uploadData);
					uploadData.reset();
				} else {
					sendRequestBody(r, session);
				}
			}
			session->shutdownWriter();
			
			apr_file_t *readerPipe = NULL;
			int reader = session->getStream();
			apr_os_pipe_put(&readerPipe, &reader, r->pool);
			apr_file_pipe_timeout_set(readerPipe, r->server->timeout);

			bb = apr_brigade_create(r->connection->pool, r->connection->bucket_alloc);
			b = apr_bucket_pipe_create(readerPipe, r->connection->bucket_alloc);
			APR_BRIGADE_INSERT_TAIL(bb, b);

			b = apr_bucket_eos_create(r->connection->bucket_alloc);
			APR_BRIGADE_INSERT_TAIL(bb, b);

			ap_scan_script_header_err_brigade(r, bb, NULL);
			ap_pass_brigade(r->output_filters, bb);
			
			Container *container = new Container();
			container->session = session;
			apr_pool_cleanup_register(r->pool, container, Container::cleanup, apr_pool_cleanup_null);
			
			// Apparently apr_bucket_pipe or apr_brigade closes the
			// file descriptor for us.
			session->discardStream();

			return OK;
			
		} catch (const thread_interrupted &e) {
			P_TRACE(3, "A system call was interrupted during an HTTP request. Apache "
				"is probably restarting or shutting down. Backtrace:\n" <<
				e.backtrace());
<<<<<<< HEAD
			return HTTP_INTERNAL_SERVER_ERROR;
			
		} catch (const tracable_exception &e) {
			P_TRACE(3, "Unexpected error in mod_passenger: " <<
				e.what() << "\n" << "  Backtrace:" << e.backtrace());
			return HTTP_INTERNAL_SERVER_ERROR;
=======
			return HTTP_INTERNAL_SERVER_ERROR;
			
		} catch (const tracable_exception &e) {
			P_TRACE(3, "Unexpected error in mod_passenger: " <<
				e.what() << "\n" << "  Backtrace:" << e.backtrace());
			return HTTP_INTERNAL_SERVER_ERROR;
>>>>>>> b413a5e6
		
		} catch (const exception &e) {
			P_TRACE(3, "Unexpected error in mod_passenger: " <<
				e.what() << "\n" << "  Backtrace: not available");
			return HTTP_INTERNAL_SERVER_ERROR;
		
		} catch (...) {
			P_TRACE(3, "An unexpected, unknown error occured in mod_passenger.");
			throw;
		}
	}
	
	int
	mapToStorage(request_rec *r) {
		DirConfig *config = getDirConfig(r);
		DirectoryMapper mapper(r, config);
		bool forwardToApplication;
		
		try {
			if (mapper.getBaseURI() == NULL || fileExists(r->filename)) {
				/*
				 * fileExists():
				 * If the file already exists, serve it directly.
				 * This is for static assets like .css and .js files.
				 */
				forwardToApplication = false;
			} else if (r->method_number == M_GET) {
				char *html_file;
				size_t len;
				
				len = strlen(r->filename);
				if (len > 0 && r->filename[len - 1] == '/') {
					html_file = apr_pstrcat(r->pool, r->filename, "index.html", NULL);
				} else {
					html_file = apr_pstrcat(r->pool, r->filename, ".html", NULL);
				}
				if (fileExists(html_file)) {
					/* If a .html version of the URI exists, serve it directly.
					 * We're essentially accelerating Rails page caching.
					 */
					r->filename = html_file;
					r->canonical_filename = html_file;
					forwardToApplication = false;
				} else {
					forwardToApplication = true;
				}
			} else {
				/*
				 * Non-GET requests are always forwarded to the application.
				 * This important because of REST conventions, e.g.
				 * 'POST /foo' maps to 'FooController.create',
				 * while 'GET /foo' maps to 'FooController.index'.
				 * We wouldn't want our page caching support to interfere
				 * with that.
				 */
				forwardToApplication = true;
			}
			
			if (forwardToApplication) {
				/* Apache's default map_to_storage process does strange
				 * things with the filename. Suppose that the DocumentRoot
				 * is /website, on server http://test.com/. If we access
				 * http://test.com/foo/bar, and /website/foo/bar does not
				 * exist, then Apache will change the filename to
				 * /website/foo instead of the expected /website/bar.
				 * We make sure that doesn't happen.
				 *
				 * Incidentally, this also disables mod_rewrite. That is a
				 * good thing because the default Rails .htaccess file
				 * interferes with Passenger anyway (it delegates requests
				 * to the CGI script dispatch.cgi).
				 */
				if (config->allowModRewrite != DirConfig::ENABLED
				 && mapper.getApplicationType() == DirectoryMapper::RAILS) {
					/* Of course, we only do that if all of the following
					 * are true:
					 * - the config allows us to. Some people have complex
					 *   mod_rewrite rules that they don't want to abandon.
					 *   Those people will have to make sure that the Rails
					 *   app's .htaccess doesn't interfere.
					 * - this is a Rails application.
					 */
					return OK;
				} else if (strcmp(r->uri, mapper.getBaseURI()) == 0) {
					/* If the request URI is the application's base URI,
					 * then we'll want to take over control. Otherwise,
					 * Apache will show a directory listing. This fixes issue #11.
					 */
					return OK;
				} else {
					return DECLINED;
				}
			} else {
				return DECLINED;
			}
		} catch (const FileSystemException &e) {
			return DECLINED;
		}
	}
};



/******************************************************************
 * Below follows lightweight C wrappers around the C++ Hook class.
 ******************************************************************/

/**
 * @ingroup Hooks
 * @{
 */

static Hooks *hooks = NULL;

static apr_status_t
destroy_hooks(void *arg) {
	try {
		this_thread::disable_interruption di;
		this_thread::disable_syscall_interruption dsi;
		P_DEBUG("Shutting down Phusion Passenger...");
		delete hooks;
	} catch (const thread_interrupted &) {
		// Ignore interruptions, we're shutting down anyway.
		P_TRACE(3, "A system call was interrupted during shutdown of mod_passenger.");
	} catch (const exception &e) {
		// Ignore other exceptions, we're shutting down anyway.
		P_TRACE(3, "Exception during shutdown of mod_passenger: " << e.what());
	}
	return APR_SUCCESS;
}

static int
init_module(apr_pool_t *pconf, apr_pool_t *plog, apr_pool_t *ptemp, server_rec *s) {
	/*
	 * HISTORICAL NOTE:
	 *
	 * The Apache initialization process has the following properties:
	 *
	 * 1. Apache on Unix calls the post_config hook twice, once before detach() and once
	 *    after. On Windows it never calls detach().
	 * 2. When Apache is compiled to use DSO modules, the modules are unloaded between the
	 *    two post_config hook calls.
	 * 3. On Unix, if the -X commandline option is given (the 'DEBUG' config is set),
	 *    detach() will not be called.
	 *
	 * Because of property #2, the post_config hook is called twice. We initially tried
	 * to avoid this with all kinds of hacks and workarounds, but none of them are
	 * universal, i.e. it works for some people but not for others. So we got rid of the
	 * hacks, and now we always initialize in the post_config hook.
	 */
	if (hooks != NULL) {
		P_DEBUG("Restarting Phusion Passenger....");
		delete hooks;
	}
	try {
		hooks = new Hooks(pconf, plog, ptemp, s);
		apr_pool_cleanup_register(pconf, NULL,
			destroy_hooks,
			apr_pool_cleanup_null);
		return OK;
	
	} catch (const thread_interrupted &e) {
		P_TRACE(2, "A system call was interrupted during mod_passenger "
			"initialization. Apache might be restarting or shutting "
			"down. Backtrace:\n" << e.backtrace());
		return DECLINED;
	
	} catch (const thread_resource_error &e) {
		struct rlimit lim;
		string pthread_threads_max;
		
		lim.rlim_cur = 0;
		lim.rlim_max = 0;

		/* Solaris does not define the RLIMIT_NPROC limit. Setting it to infinity... */
#ifdef RLIMIT_NPROC
		getrlimit(RLIMIT_NPROC, &lim);
#else
		lim.rlim_cur = lim.rlim_max = RLIM_INFINITY; 
#endif

		#ifdef PTHREAD_THREADS_MAX
			pthread_threads_max = toString(PTHREAD_THREADS_MAX);
		#else
			pthread_threads_max = "unknown";
		#endif
		
		ap_log_error(APLOG_MARK, APLOG_ERR, 0, s,
			"*** Passenger could not be initialize because a "
			"threading resource could not be allocated or initialized. "
			"The error message is:");
		fprintf(stderr,
			"  %s\n\n"
			"System settings:\n"
			"  RLIMIT_NPROC: soft = %d, hard = %d\n"
			"  PTHREAD_THREADS_MAX: %s\n"
			"\n",
			e.what(),
			(int) lim.rlim_cur, (int) lim.rlim_max,
			pthread_threads_max.c_str());
		
		fprintf(stderr, "Output of 'uname -a' follows:\n");
		fflush(stderr);
		system("uname -a >&2");
		
		fprintf(stderr, "\nOutput of 'ulimit -a' follows:\n");
		fflush(stderr);
		system("ulimit -a >&2");
		
		return DECLINED;
		
	} catch (const exception &e) {
		ap_log_error(APLOG_MARK, APLOG_ERR, 0, s,
			"*** Passenger could not be initialized because of this error: %s",
			e.what());
		hooks = NULL;
		return DECLINED;
	}
}

static void
init_child(apr_pool_t *pchild, server_rec *s) {
	if (hooks != NULL) {
		return hooks->initChild(pchild, s);
	}
}

static int
handle_request(request_rec *r) {
	if (hooks != NULL) {
		return hooks->handleRequest(r);
	} else {
		return DECLINED;
	}
}

static int
map_to_storage(request_rec *r) {
	if (hooks != NULL) {
		return hooks->mapToStorage(r);
	} else {
		return DECLINED;
	}
}

/**
 * Apache hook registration function.
 */
void
passenger_register_hooks(apr_pool_t *p) {
	ap_hook_post_config(init_module, NULL, NULL, APR_HOOK_MIDDLE);
	ap_hook_child_init(init_child, NULL, NULL, APR_HOOK_MIDDLE);
	ap_hook_map_to_storage(map_to_storage, NULL, NULL, APR_HOOK_FIRST);
	ap_hook_handler(handle_request, NULL, NULL, APR_HOOK_MIDDLE);
}

/**
 * @}
 */
<|MERGE_RESOLUTION|>--- conflicted
+++ resolved
@@ -31,8 +31,6 @@
 #include "Logging.h"
 #include "ApplicationPoolServer.h"
 #include "MessageChannel.h"
-<<<<<<< HEAD
-=======
 
 // The Apache/APR headers *must* come after the Boost headers, otherwise
 // compilation will fail on OpenBSD.
@@ -47,7 +45,6 @@
 #include <apr_pools.h>
 #include <apr_strings.h>
 #include <apr_lib.h>
->>>>>>> b413a5e6
 
 using namespace std;
 using namespace Passenger;
@@ -757,22 +754,12 @@
 			P_TRACE(3, "A system call was interrupted during an HTTP request. Apache "
 				"is probably restarting or shutting down. Backtrace:\n" <<
 				e.backtrace());
-<<<<<<< HEAD
 			return HTTP_INTERNAL_SERVER_ERROR;
 			
 		} catch (const tracable_exception &e) {
 			P_TRACE(3, "Unexpected error in mod_passenger: " <<
 				e.what() << "\n" << "  Backtrace:" << e.backtrace());
 			return HTTP_INTERNAL_SERVER_ERROR;
-=======
-			return HTTP_INTERNAL_SERVER_ERROR;
-			
-		} catch (const tracable_exception &e) {
-			P_TRACE(3, "Unexpected error in mod_passenger: " <<
-				e.what() << "\n" << "  Backtrace:" << e.backtrace());
-			return HTTP_INTERNAL_SERVER_ERROR;
->>>>>>> b413a5e6
-		
 		} catch (const exception &e) {
 			P_TRACE(3, "Unexpected error in mod_passenger: " <<
 				e.what() << "\n" << "  Backtrace: not available");
