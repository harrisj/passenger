--- conflicted
+++ resolved
@@ -659,18 +659,8 @@
 	}
 	
 	virtual void clear() {
-<<<<<<< HEAD
-<<<<<<< HEAD:ext/apache2/StandardApplicationPool.h
 		boost::mutex::scoped_lock l(lock);
-		apps.clear();
-=======
-		mutex::scoped_lock l(lock);
 		domains.clear();
->>>>>>> coreteam/experimental:ext/apache2/StandardApplicationPool.h
-=======
-		mutex::scoped_lock l(lock);
-		domains.clear();
->>>>>>> b413a5e6
 		inactiveApps.clear();
 		restartFileTimes.clear();
 		appInstanceCount.clear();
