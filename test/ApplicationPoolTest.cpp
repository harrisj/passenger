--- conflicted
+++ resolved
@@ -51,17 +51,10 @@
 		Application::SessionPtr session(pool->get("stub/railsapp"));
 		session->sendHeaders(createRequestHeaders());
 		session->shutdownWriter();
-<<<<<<< HEAD
-		
-		int reader = session->getStream();
-		string result(readAll(reader));
-		session->shutdownReader();
-=======
-	
+
 		int reader = session->getStream();
 		string result(readAll(reader));
 		session->closeStream();
->>>>>>> 6313a446
 		ensure(result.find("hello world") != string::npos);
 	}
 	
@@ -243,11 +236,7 @@
 		
 		int reader = session->getStream();
 		string result(readAll(reader));
-<<<<<<< HEAD
-		session->shutdownReader();
-=======
 		session->closeStream();
->>>>>>> 6313a446
 		ensure(result.find("hello world") != string::npos);
 	}
 	
